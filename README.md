<<<<<<< HEAD
# GyanSaathiAI - Interview-Ready Demo
=======
# GyanSaathiAI
>>>>>>> 564219c2

A complete AI-powered tutoring platform built with React, Node.js, Python LangChain/LangGraph, PostgreSQL, MongoDB, and Redis - all packaged in Docker containers for easy deployment.

## 🏗️ System Architecture

### **High-Level Architecture**
```
┌─────────────────┐    ┌─────────────────┐    ┌─────────────────┐
│   Frontend      │    │    Backend      │    │   Agent         │
│   (React)       │◄──►│   (Node.js)     │    │   (Python)      │
│   Port: 3000    │    │   Port: 5000    │    │   Port: 8000    │
└─────────────────┘    └─────────────────┘    └─────────────────┘
         │                       │                       │
         ▼                       ▼                       ▼
┌─────────────────┐    ┌─────────────────┐    ┌─────────────────┐
│   Nginx         │    │   PostgreSQL    │    │   MongoDB       │
│   (Proxy)       │    │   (Main DB)     │    │   (Questions)   │
│   Port: 80      │    │   Port: 5432    │    │   Port: 27017   │
└─────────────────┘    └─────────────────┘    └─────────────────┘
```


### **Data Flow Architecture**

#### **1. Content Ingestion Flow (Admin)**
```
Agent Service → Ingest Endpoint → RAG Vector Database (PostgreSQL + pgvector)
     │
     ├── /ingestSampleCorpus (populates sample data)
     ├── /ingestEmbedding (adds custom documents)
     └── Creates embeddings using OpenAI text-embedding-3-small
```

#### **2. Question Generation Flow (Admin)**
```
Agent Service → Generate Question → RAG Retrieval → LLM Processing → MongoDB Storage
     │
     ├── /admin/generate/question
     ├── RAG finds relevant content chunks
     ├── LLM (GPT-4) generates question
     ├── Validation pipeline runs
     └── Question saved to MongoDB questions collection
```

#### **3. Student Access Flow**
```
Student Frontend → Nginx → Backend API → Database Queries
     │
     ├── Login: PostgreSQL users table + Redis cache
     ├── Fetch Questions: MongoDB questions collection
     ├── Save Progress: PostgreSQL progress tables
     └── Quiz Attempts: PostgreSQL quiz_attempts table
```

### **Detailed Component Interactions**

```
┌─────────────────────────────────────────────────────────────────────────────┐
│                              STUDENT FLOW                                  │
├─────────────────────────────────────────────────────────────────────────────┤
│ Frontend → Nginx:80 → Backend:5000 → PostgreSQL (users, progress)        │
│                    → MongoDB (questions)                                  │
│                    → Redis (user cache, sessions)                         │
└─────────────────────────────────────────────────────────────────────────────┘

┌─────────────────────────────────────────────────────────────────────────────┐
│                              ADMIN FLOW                                    │
├─────────────────────────────────────────────────────────────────────────────┤
│ Agent:8000 → RAG Vector Store (PostgreSQL + pgvector)                     │
│           → OpenAI Embeddings (text-embedding-3-small)                    │
│           → LLM Processing (GPT-4)                                        │
│           → MongoDB (questions collection)                                │
└─────────────────────────────────────────────────────────────────────────────┘

┌─────────────────────────────────────────────────────────────────────────────┐
│                              DATA STORES                                   │
├─────────────────────────────────────────────────────────────────────────────┤
│ PostgreSQL: users, quiz_attempts, progress_summary, corpus_documents      │
│ MongoDB: questions (versioned, immutable)                                 │
│ Redis: user sessions, progress cache, rate limiting                       │
│ pgvector: document embeddings for semantic search                         │
└─────────────────────────────────────────────────────────────────────────────┘
```

## 🚀 Quick Start

### Prerequisites
- Docker Desktop installed and running
- 8GB+ RAM recommended
- Ports 80, 5000, 8000 available

### Build and Run
```bash
# Clone and navigate to the repository
cd Ai-Tutor

# update API KEYS
update OPENAI_API_KEY in .env file

# Start all services
docker-compose up -d

# Check health of all services
curl http://localhost:5000/api/v1/health          # Backend health
curl http://localhost:8000/health                  # Agent health
curl http://localhost                             # Frontend (via nginx)
```

**📖 For detailed setup instructions, see [SETUP.md](SETUP.md)**

### Access Points
- **Frontend**: http://localhost (via nginx)
- **Backend API**: http://localhost:5000/api
- **Agent API**: http://localhost:8000
- **Health Check**: http://localhost:5000/api/v1/health

## 📋 Features

### 🎓 Educational Features
- **Adaptive Quiz Generation**: AI-powered questions based on subject, topic, and difficulty
- **Multi-subject Support**: Math, Science, History, English and extensible to other subjects

### 🔧 Technical Features
- **Microservices Architecture**: Separate services for scalability
- **RAG-Powered Content**: Retrieval-augmented generation for grounded questions
- **LangGraph Workflows**: Sophisticated AI pipelines with validation
- **JWT Authentication**: Secure user management with RBAC
- **Vector Search**: pgvector for semantic content retrieval

## 🎯 API Documentation

### **Agent Service (Question Generation)**
```bash
# Ingest sample corpus
curl -X POST "http://localhost:8000/ingestSampleCorpus"

# Generate question
curl -X POST "http://localhost:8000/admin/generate/question" \
  -H "Content-Type: application/json" \
  -d '{
    "subject": "math",
    "topic": "linear equations",
    "class_level": "8",
    "difficulty": "medium",
    "question_type": "multiple_choice"
  }'

# Ingest custom document
curl -X POST "http://localhost:8000/ingestEmbedding" \
  -H "Content-Type: application/json" \
  -d '{
    "content": "Your document content here...",
    "metadata": {
      "subject": "math",
      "class": "9",
      "chapter": "Algebra"
    }
  }'
```

### **Backend Service (Student Management)**
```bash
# Student Registration
curl -X POST "http://localhost:5000/api/auth/register" \
  -H "Content-Type: application/json" \
  -d '{
    "username": "student1",
    "email": "student@example.com",
    "password": "password123",
    "firstName": "John",
    "lastName": "Doe",
    "gradeLevel": 8,
    "preferredSubjects": ["math", "science"]
  }'

# Student Login
curl -X POST "http://localhost:5000/api/v1/auth/login" \
  -H "Content-Type: application/json" \
  -d '{
    "email": "student@example.com",
    "password": "password123"
  }'

# Fetch Questions
curl -X GET "http://localhost:5000/api/v1/questions/generate?subject=math&topic=algebra&limit=5" \
  -H "Authorization: Bearer <token>"
```

## 🗄️ Database Schema

### **PostgreSQL (Main Database)**
- **users**: User accounts, profiles, and authentication
- **user_preferences**: Student subject preferences and settings
- **quiz_attempts**: Quiz session metadata and progress
- **attempt_items**: Individual question responses with immutable snapshots
- **progress_summary**: Precomputed progress by user/subject/skill
- **langchain_pg_collection**: RAG collection metadata
- **langchain_pg_embedding**: Document embeddings for vector search

### **MongoDB (Question Storage)**
- **questions**: Versioned question content (immutable once active)
- **Structure**: questionText, options, correctAnswer, explanation, metadata

### **Redis (Caching & Sessions)**
- **user sessions**: Authentication tokens and user data
- **progress cache**: Fast access to user progress
- **rate limiting**: API request throttling

## 🔬 Testing the System

### **1. Setup Corpus and Generate Questions**
```bash
# 1. Ingest sample corpus
curl -X POST "http://localhost:8000/ingestSampleCorpus"

# 2. Generate a question
curl -X POST "http://localhost:8000/admin/generate/question" \
  -H "Content-Type: application/json" \
  -d '{"subject": "math", "topic": "linear equations", "class_level": "8"}'
```

### **2. Create Student Account**
```bash
# Register student
curl -X POST "http://localhost:5000/api/auth/register" \
  -H "Content-Type: application/json" \
  -d '{"username": "test_student", "email": "test@example.com", "password": "password123", "firstName": "Test", "lastName": "Student", "gradeLevel": 8, "preferredSubjects": ["math"]}'
```

### **3. Test Student Login and Question Access**
```bash
# Login and get token
TOKEN=$(curl -s -X POST "http://localhost:5000/api/v1/auth/login" \
  -H "Content-Type: application/json" \
  -d '{"email": "test@example.com", "password": "password123"}' | jq -r '.data.token')

# Fetch questions
curl -X GET "http://localhost:5000/api/v1/questions/generate?subject=math&topic=algebra&limit=3" \
  -H "Authorization: Bearer $TOKEN"
```

## 🛠️ Development

### **Project Structure**
```
Ai-Tutor/
├── backend/           # Node.js API server (Student management)
│   ├── src/
│   │   ├── routes/v1/ # V1 API endpoints
│   │   ├── models/    # Data models
│   │   └── services/  # Business logic
│   └── migrations/    # Database schema
├── frontend/          # React application (Student interface)
│   └── src/
├── agent/             # Python LangChain service (AI generation)
│   ├── src/
│   │   ├── services/  # RAG, question generation
│   │   └── models/    # Pydantic schemas
│   └── data/          # Sample corpus data
├── ops/               # Container configuration
│   ├── nginx/         # Reverse proxy config
│   └── supervisor/    # Process management
└── docker-compose.yml # Service orchestration
```

### **Key Data Flows Implemented**

✅ **Content Ingestion**: Agent → RAG Vector Database (PostgreSQL + pgvector)  
✅ **Question Generation**: Agent → RAG Retrieval → LLM → MongoDB  
✅ **Student Access**: Frontend → Nginx → Backend → PostgreSQL/MongoDB/Redis  
✅ **Authentication**: JWT tokens with Redis caching  
✅ **RAG Integration**: Semantic search with OpenAI embeddings  
✅ **AI Pipeline**: LangGraph workflow with validation  

## 🔍 Monitoring

### **Health Checks**
```bash
# Backend health
curl http://localhost:5000/api/v1/health

# Agent health  
curl http://localhost:8000/health

# Frontend (via nginx)
curl http://localhost
```

### **Service Status**
```bash
# Check all services
docker-compose ps

# View logs
docker-compose logs -f

# Check specific service
docker-compose logs agent
```

## 🚢 Production Considerations

For production deployment:

1. **Environment Variables**: Set secure JWT secrets, OpenAI API keys
2. **Data Persistence**: Mount volumes for database data
3. **Scaling**: Scale individual services independently
4. **Security**: Enable TLS, update dependencies, network policies
5. **Monitoring**: Add external observability stack

```bash
# Production with data persistence
docker-compose -f docker-compose.yml -f docker-compose.prod.yml up -d
```

## 📝 License

This project is for demonstration purposes. Individual components may have different licenses.<|MERGE_RESOLUTION|>--- conflicted
+++ resolved
@@ -1,8 +1,4 @@
-<<<<<<< HEAD
-# GyanSaathiAI - Interview-Ready Demo
-=======
 # GyanSaathiAI
->>>>>>> 564219c2
 
 A complete AI-powered tutoring platform built with React, Node.js, Python LangChain/LangGraph, PostgreSQL, MongoDB, and Redis - all packaged in Docker containers for easy deployment.
 
